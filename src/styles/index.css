@import "tailwindcss";

@theme {
  /* Base colors */
  --color-bg-primary: #0A0A0A;
  --color-bg-secondary: #1A1A1A;
  --color-bg-tertiary: #2A2A2A;
  --color-text-primary: #FFFFFF;
  --color-text-secondary: #E5E5E5;
  --color-text-tertiary: #A5A5A5;

<<<<<<< HEAD
  /* Kearney purple (simplified to 2 shades) */
  --color-accent-primary: #C8A5F0;       /* Primary brand lavender (readable on dark bg) */
  --color-accent-light: #E0CCFA;         /* Lighter lavender for accents */
  --color-accent-hover: #D4B5F5;         /* Slightly lighter for hover */
=======
  /* Kearney purple (icons, charts, borders - vibrant!) */
  --color-accent-primary: #7823DC;       /* Primary brand purple */
  --color-accent-light: #C8A5F0;         /* Light lavender for text on dark bg */
  --color-accent-hover: #8B3AE8;         /* Slightly lighter for hover */
  --color-accent-text: #C8A5F0;          /* Lavender for readable text only */
>>>>>>> 72dfc505

  --color-border-primary: #2A2A2A;
  --color-border-secondary: #3A3A3A;

  /* Chart colors (KEARNEY COMPLIANT - grays + 2 purples ONLY) */
  --color-chart-1: #D2D2D2;              /* Light gray */
  --color-chart-2: #A5A5A5;              /* Medium gray */
  --color-chart-3: #787878;              /* Dark gray */
<<<<<<< HEAD
  --color-chart-4: #E0CCFA;              /* Lighter lavender */
  --color-chart-5: #C8A5F0;              /* Primary lavender */
=======
  --color-chart-4: #C8A5F0;              /* Light lavender */
  --color-chart-5: #7823DC;              /* Primary purple (vibrant!) */
>>>>>>> 72dfc505
  --color-chart-6: #4A4A4A;              /* Darker gray for contrast */
  --color-chart-7: #E5E5E5;              /* Very light gray */
  --color-chart-8: #5A5A5A;              /* Medium-dark gray */

  /* Risk levels (using 2 purples + grays) */
  --color-risk-low: #D2D2D2;             /* Gray for low risk */
<<<<<<< HEAD
  --color-risk-medium: #C8A5F0;          /* Lavender for medium */
  --color-risk-high: #A67EDC;            /* Medium purple for high */
  --color-risk-very-high: #8B5CF6;       /* Darker purple for very high */
=======
  --color-risk-medium: #C8A5F0;          /* Light lavender for medium */
  --color-risk-high: #7823DC;            /* Primary purple for high */
  --color-risk-very-high: #5A1BA3;       /* Darker purple for very high */
>>>>>>> 72dfc505

  /* Typography */
  --font-family-sans: Inter, -apple-system, BlinkMacSystemFont, 'Segoe UI', sans-serif;
}

* {
  box-sizing: border-box;
}

body {
  background-color: var(--color-bg-primary);
  color: var(--color-text-secondary);
  font-family: var(--font-family-sans);
  font-size: 16px;  /* Minimum 16px body text */
  margin: 0;
  padding: 0;
  -webkit-font-smoothing: antialiased;
  -moz-osx-font-smoothing: grayscale;
}

/* Override Tailwind's text-xs to be more readable */
.text-xs {
  font-size: 0.813rem !important; /* 13px instead of 12px */
}

/* Minimum readable sizes for key UI elements */
.text-sm {
  font-size: 0.938rem !important; /* 15px instead of 14px */
}

h1, h2, h3, h4, h5, h6 {
  color: var(--color-text-primary);
  font-weight: 600;
}

h1 {
  font-size: 2.5rem;  /* 40px - increased from 36px */
}

h2 {
  font-size: 2rem;    /* 32px - increased from 30px */
}

h3 {
  font-size: 1.5rem;  /* 24px - minimum for headings */
}

h4 {
  font-size: 1.25rem; /* 20px */
}

/* Card styles */
.card {
  background-color: var(--color-bg-secondary);
  border: 1px solid var(--color-border-primary);
  border-radius: 0.5rem;
  padding: 1.5rem;
}

.card-compact {
  background-color: var(--color-bg-secondary);
  border: 1px solid var(--color-border-primary);
  border-radius: 0.5rem;
  padding: 1rem;
}

/* Button styles */
.btn-primary {
  background-color: var(--color-accent-primary);
  color: var(--color-text-primary);
  font-weight: 500;
  padding: 0.75rem 1.5rem;
  border-radius: 0.375rem;
  transition: background-color 200ms;
}

.btn-primary:hover {
  background-color: var(--color-accent-hover);
}

.btn-primary:active {
  background-color: #6419C0;
}

.btn-secondary {
  background-color: var(--color-bg-tertiary);
  color: var(--color-text-primary);
  font-weight: 500;
  padding: 0.75rem 1.5rem;
  border-radius: 0.375rem;
  border: 1px solid var(--color-border-primary);
  transition: background-color 200ms;
}

.btn-secondary:hover {
  background-color: var(--color-border-secondary);
}

/* Tab styles */
.tab {
  padding: 0.75rem 1.5rem;
  color: var(--color-text-secondary);
  font-weight: 500;
  transition: color 200ms;
  border-bottom: 2px solid transparent;
  cursor: pointer;
}

.tab:hover {
  color: var(--color-text-primary);
}

.tab-active {
  color: var(--color-accent-text);  /* Lavender for readable text */
  border-bottom-color: var(--color-accent-primary);  /* Purple for border */
}

/* Input styles */
.input {
  background-color: var(--color-bg-tertiary);
  color: var(--color-text-primary);
  border: 1px solid var(--color-border-primary);
  border-radius: 0.25rem;
  padding: 0.5rem 1rem;
}

.input:focus {
  outline: none;
  border-color: var(--color-accent-primary);  /* Purple border is fine */
}

/* Chart container */
.chart-container {
  background-color: var(--color-bg-secondary);
  border: 1px solid var(--color-border-primary);
  border-radius: 0.5rem;
  padding: 1.5rem;
}

/* Loading spinner */
.spinner {
  display: inline-block;
  width: 2rem;
  height: 2rem;
  border: 2px solid transparent;
  border-bottom-color: var(--color-accent-primary);
  border-radius: 50%;
  animation: spin 1s linear infinite;
}

@keyframes spin {
  to {
    transform: rotate(360deg);
  }
}

/* Custom scrollbar */
.scrollbar-custom::-webkit-scrollbar {
  width: 8px;
  height: 8px;
}

.scrollbar-custom::-webkit-scrollbar-track {
  background-color: var(--color-bg-tertiary);
  border-radius: 0.25rem;
}

.scrollbar-custom::-webkit-scrollbar-thumb {
  background-color: var(--color-border-secondary);
  border-radius: 0.25rem;
}

.scrollbar-custom::-webkit-scrollbar-thumb:hover {
  background-color: var(--color-text-tertiary);
}<|MERGE_RESOLUTION|>--- conflicted
+++ resolved
@@ -9,18 +9,11 @@
   --color-text-secondary: #E5E5E5;
   --color-text-tertiary: #A5A5A5;
 
-<<<<<<< HEAD
-  /* Kearney purple (simplified to 2 shades) */
-  --color-accent-primary: #C8A5F0;       /* Primary brand lavender (readable on dark bg) */
-  --color-accent-light: #E0CCFA;         /* Lighter lavender for accents */
-  --color-accent-hover: #D4B5F5;         /* Slightly lighter for hover */
-=======
   /* Kearney purple (icons, charts, borders - vibrant!) */
   --color-accent-primary: #7823DC;       /* Primary brand purple */
   --color-accent-light: #C8A5F0;         /* Light lavender for text on dark bg */
   --color-accent-hover: #8B3AE8;         /* Slightly lighter for hover */
   --color-accent-text: #C8A5F0;          /* Lavender for readable text only */
->>>>>>> 72dfc505
 
   --color-border-primary: #2A2A2A;
   --color-border-secondary: #3A3A3A;
@@ -29,28 +22,17 @@
   --color-chart-1: #D2D2D2;              /* Light gray */
   --color-chart-2: #A5A5A5;              /* Medium gray */
   --color-chart-3: #787878;              /* Dark gray */
-<<<<<<< HEAD
-  --color-chart-4: #E0CCFA;              /* Lighter lavender */
-  --color-chart-5: #C8A5F0;              /* Primary lavender */
-=======
   --color-chart-4: #C8A5F0;              /* Light lavender */
   --color-chart-5: #7823DC;              /* Primary purple (vibrant!) */
->>>>>>> 72dfc505
   --color-chart-6: #4A4A4A;              /* Darker gray for contrast */
   --color-chart-7: #E5E5E5;              /* Very light gray */
   --color-chart-8: #5A5A5A;              /* Medium-dark gray */
 
   /* Risk levels (using 2 purples + grays) */
   --color-risk-low: #D2D2D2;             /* Gray for low risk */
-<<<<<<< HEAD
-  --color-risk-medium: #C8A5F0;          /* Lavender for medium */
-  --color-risk-high: #A67EDC;            /* Medium purple for high */
-  --color-risk-very-high: #8B5CF6;       /* Darker purple for very high */
-=======
   --color-risk-medium: #C8A5F0;          /* Light lavender for medium */
   --color-risk-high: #7823DC;            /* Primary purple for high */
   --color-risk-very-high: #5A1BA3;       /* Darker purple for very high */
->>>>>>> 72dfc505
 
   /* Typography */
   --font-family-sans: Inter, -apple-system, BlinkMacSystemFont, 'Segoe UI', sans-serif;
