import React, { useState, useRef, useEffect } from 'react';
import { Send, Bot, User, X, Sparkles } from 'lucide-react';
import { aiService, ChartData } from '@/services/aiService';
import BarChart from '@/components/charts/BarChart';
import DonutChart from '@/components/charts/DonutChart';
import HorizontalBarChart from '@/components/charts/HorizontalBarChart';

interface Message {
  role: 'user' | 'assistant';
  content: string;
  citations?: string[];
  relatedSegments?: string[];
  chart?: ChartData;
  timestamp: number;
}

interface StrategyCopilotProps {
  onClose?: () => void;
  embedded?: boolean;
}

export default function StrategyCopilot({ onClose, embedded = false }: StrategyCopilotProps) {
  const [messages, setMessages] = useState<Message[]>([
    {
      role: 'assistant',
      content: "I'm your Strategy Copilot, powered by Kearney's multi-agent analytics platform. I can help you understand customer segments, churn drivers, retention strategies, and ROI projections. What would you like to know?",
      timestamp: Date.now(),
    },
  ]);
  const [input, setInput] = useState('');
  const [isThinking, setIsThinking] = useState(false);
  const messagesEndRef = useRef<HTMLDivElement>(null);

  const scrollToBottom = () => {
    messagesEndRef.current?.scrollIntoView({ behavior: 'smooth' });
  };

  useEffect(() => {
    scrollToBottom();
  }, [messages]);

  const handleSend = async () => {
    if (!input.trim() || isThinking) return;

    const userMessage: Message = {
      role: 'user',
      content: input,
      timestamp: Date.now(),
    };

    setMessages(prev => [...prev, userMessage]);
    setInput('');
    setIsThinking(true);

    try {
      // Simulate network delay for realism
      await new Promise(resolve => setTimeout(resolve, 800));

      const response = await aiService.ask(input);

      const assistantMessage: Message = {
        role: 'assistant',
        content: response.answer,
        citations: response.citations,
        relatedSegments: response.relatedSegments,
        chart: response.chart,
        timestamp: Date.now(),
      };

      setMessages(prev => [...prev, assistantMessage]);
    } catch (error) {
      const errorMessage: Message = {
        role: 'assistant',
        content: 'Sorry, I encountered an error processing your question. Please try rephrasing or ask about segments, churn drivers, or retention strategies.',
        timestamp: Date.now(),
      };
      setMessages(prev => [...prev, errorMessage]);
    } finally {
      setIsThinking(false);
    }
  };

  const handleKeyPress = (e: React.KeyboardEvent) => {
    if (e.key === 'Enter' && !e.shiftKey) {
      e.preventDefault();
      handleSend();
    }
  };

  const suggestedQuestions = [
    "Show me customer risk distribution",
    "Compare ROI across all strategies",
    "What are the top churn drivers?",
    "Tell me about month-to-month customers",
  ];

  return (
    <div
      className={`flex flex-col ${
        embedded ? 'h-full' : 'fixed bottom-6 right-6 w-96 h-[600px]'
      } bg-bg-secondary border-2 rounded-lg shadow-2xl`}
      style={{ borderColor: 'var(--color-accent-primary)' }}
    >
      {/* Header */}
      <div className="flex items-center justify-between p-4 border-b" style={{ borderColor: 'var(--color-border-primary)', backgroundColor: 'var(--color-accent-primary)' }}>
        <div className="flex items-center space-x-2">
          <Sparkles size={20} className="text-white" />
          <h3 className="text-white font-semibold">Strategy Copilot</h3>
        </div>
        {onClose && (
          <button onClick={onClose} className="text-white hover:opacity-80">
            <X size={20} />
          </button>
        )}
      </div>

      {/* Messages */}
      <div className="flex-1 overflow-y-auto p-4 space-y-4">
        {messages.map((message, index) => (
          <div key={index} className={`flex ${message.role === 'user' ? 'justify-end' : 'justify-start'}`}>
            <div className={`flex ${message.role === 'user' ? 'flex-row-reverse' : 'flex-row'} items-start space-x-2 max-w-[85%]`}>
              {/* Avatar */}
              <div
                className="flex-shrink-0 w-8 h-8 rounded-full flex items-center justify-center"
                style={{
                  backgroundColor: message.role === 'user' ? 'var(--color-bg-tertiary)' : 'var(--color-accent-primary)',
                }}
              >
                {message.role === 'user' ? (
                  <User size={16} className="text-text-primary" />
                ) : (
                  <Bot size={16} className="text-white" />
                )}
              </div>

              {/* Message Content */}
              <div className={message.role === 'user' ? 'mr-2' : 'ml-2'}>
                <div
                  className={`p-3 rounded-lg ${
                    message.role === 'user'
                      ? 'bg-bg-tertiary text-text-primary'
                      : 'bg-bg-primary text-text-secondary'
                  }`}
                >
                  <p className="text-sm leading-relaxed">{message.content}</p>
                </div>

                {/* Chart Visualization */}
                {message.chart && (
                  <div className="mt-3 p-4 rounded-lg bg-bg-secondary border border-border-primary">
                    <div className="text-xs text-text-tertiary mb-3 font-semibold uppercase">{message.chart.title}</div>
                    <div className="flex justify-center">
                      {message.chart.type === 'donut' && (
                        <DonutChart
                          data={message.chart.data}
                          width={message.chart.config?.width || 400}
                          height={message.chart.config?.height || 350}
                        />
                      )}
                      {message.chart.type === 'bar' && (
                        <BarChart
                          data={message.chart.data}
                          width={message.chart.config?.width || 500}
                          height={message.chart.config?.height || 350}
                          yAxisLabel={message.chart.config?.yAxisLabel}
                          valueFormatter={message.chart.config?.valueFormatter}
<<<<<<< HEAD
                          highlightColor="#C8A5F0"
=======
                          highlightColor="#7823DC"
>>>>>>> 72dfc505
                        />
                      )}
                      {message.chart.type === 'horizontal-bar' && (
                        <HorizontalBarChart
                          data={message.chart.data}
                          width={message.chart.config?.width || 550}
                          height={message.chart.config?.height || 400}
                          valueFormatter={message.chart.config?.valueFormatter}
                        />
                      )}
                    </div>
                  </div>
                )}

                {/* Citations */}
                {message.citations && message.citations.length > 0 && (
                  <div className="mt-2 flex flex-wrap gap-1">
                    {message.citations.map((citation, i) => (
                      <span
                        key={i}
                        className="text-xs px-2 py-1 rounded"
                        style={{ backgroundColor: 'var(--color-bg-tertiary)', color: 'var(--color-text-tertiary)' }}
                      >
                        📎 {citation}
                      </span>
                    ))}
                  </div>
                )}

                {/* Related Segments */}
                {message.relatedSegments && message.relatedSegments.length > 0 && (
                  <div className="mt-2">
                    <div className="text-xs text-text-tertiary mb-1">Related segments:</div>
                    <div className="flex flex-wrap gap-1">
                      {message.relatedSegments.map((segment, i) => (
                        <span
                          key={i}
                          className="text-xs px-2 py-1 rounded font-mono"
                          style={{ backgroundColor: 'var(--color-bg-tertiary)', color: 'var(--color-text-primary)' }}
                        >
                          {segment}
                        </span>
                      ))}
                    </div>
                  </div>
                )}
              </div>
            </div>
          </div>
        ))}

        {/* Thinking indicator */}
        {isThinking && (
          <div className="flex justify-start">
            <div className="flex items-start space-x-2">
              <div
                className="flex-shrink-0 w-8 h-8 rounded-full flex items-center justify-center"
                style={{ backgroundColor: 'var(--color-accent-primary)' }}
              >
                <Bot size={16} className="text-white" />
              </div>
              <div className="ml-2 p-3 rounded-lg bg-bg-primary">
                <div className="flex space-x-1">
                  <div className="w-2 h-2 rounded-full bg-text-tertiary animate-bounce" style={{ animationDelay: '0ms' }}></div>
                  <div className="w-2 h-2 rounded-full bg-text-tertiary animate-bounce" style={{ animationDelay: '150ms' }}></div>
                  <div className="w-2 h-2 rounded-full bg-text-tertiary animate-bounce" style={{ animationDelay: '300ms' }}></div>
                </div>
              </div>
            </div>
          </div>
        )}

        <div ref={messagesEndRef} />
      </div>

      {/* Suggested Questions */}
      {messages.length === 1 && (
        <div className="px-4 pb-2">
          <div className="text-xs text-text-tertiary mb-2">Try asking:</div>
          <div className="flex flex-wrap gap-2">
            {suggestedQuestions.map((question, i) => (
              <button
                key={i}
                onClick={() => setInput(question)}
                className="text-xs px-3 py-1.5 rounded border hover:bg-bg-tertiary transition-colors"
                style={{ borderColor: 'var(--color-border-primary)', color: 'var(--color-text-secondary)' }}
              >
                {question}
              </button>
            ))}
          </div>
        </div>
      )}

      {/* Input */}
      <div className="p-4 border-t" style={{ borderColor: 'var(--color-border-primary)' }}>
        <div className="flex space-x-2">
          <input
            type="text"
            value={input}
            onChange={(e) => setInput(e.target.value)}
            onKeyPress={handleKeyPress}
            placeholder="Ask about segments, churn, or strategies..."
            disabled={isThinking}
            className="flex-1 px-3 py-2 rounded text-sm bg-bg-primary text-text-primary border focus:outline-none"
            style={{ borderColor: 'var(--color-border-primary)' }}
          />
          <button
            onClick={handleSend}
            disabled={!input.trim() || isThinking}
            className="px-4 py-2 rounded font-semibold text-sm transition-opacity disabled:opacity-40"
            style={{ backgroundColor: 'var(--color-accent-primary)', color: '#FFFFFF' }}
          >
            <Send size={16} />
          </button>
        </div>
        <div className="mt-2 text-xs text-text-tertiary">
          Powered by Data, ML, Strategy & QA Agents
        </div>
      </div>
    </div>
  );
}<|MERGE_RESOLUTION|>--- conflicted
+++ resolved
@@ -164,11 +164,7 @@
                           height={message.chart.config?.height || 350}
                           yAxisLabel={message.chart.config?.yAxisLabel}
                           valueFormatter={message.chart.config?.valueFormatter}
-<<<<<<< HEAD
-                          highlightColor="#C8A5F0"
-=======
                           highlightColor="#7823DC"
->>>>>>> 72dfc505
                         />
                       )}
                       {message.chart.type === 'horizontal-bar' && (
