--- conflicted
+++ resolved
@@ -73,11 +73,7 @@
     const colorScale = d3
       .scaleSequential()
       .domain([0, d3.max(data, d => d.value)!])
-<<<<<<< HEAD
-      .interpolator(d3.interpolateRgbBasis(['#E6D2FA', '#C8A5F0', '#9150E1', '#C8A5F0']));
-=======
       .interpolator(d3.interpolateRgbBasis(['#E6D2FA', '#7823DC', '#9150E1', '#7823DC']));
->>>>>>> 72dfc505
 
     // Draw cells (rectangles for standard heatmap)
     svg
@@ -211,7 +207,7 @@
     gradient.append('stop').attr('offset', '0%').attr('stop-color', '#E6D2FA');
     gradient.append('stop').attr('offset', '33%').attr('stop-color', '#7823DC');
     gradient.append('stop').attr('offset', '67%').attr('stop-color', '#9150E1');
-    gradient.append('stop').attr('offset', '100%').attr('stop-color', '#C8A5F0');
+    gradient.append('stop').attr('offset', '100%').attr('stop-color', '#7823DC');
 
     legend
       .append('rect')
