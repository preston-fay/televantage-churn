--- conflicted
+++ resolved
@@ -25,11 +25,7 @@
   height = 400,
   yAxisLabel = 'Score',
   metrics = [],
-<<<<<<< HEAD
-  colors = ['#C8A5F0', '#9150E1', '#C8A5F0'], // Kearney purple gradient
-=======
   colors = ['#7823DC', '#9150E1', '#7823DC'], // Kearney purple gradient
->>>>>>> 72dfc505
 }: GroupedBarChartProps) {
   const svgRef = useRef<SVGSVGElement>(null);
   const tooltipRef = useRef<HTMLDivElement>(null);
