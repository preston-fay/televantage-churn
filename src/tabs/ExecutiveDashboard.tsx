import React, { useMemo, useState } from 'react';
import { useAppContext } from '@/context/AppContext';
import LoadingSpinner from '@/components/shared/LoadingSpinner';
import KPICard from '@/components/shared/KPICard';
import ChartContainer from '@/components/shared/ChartContainer';
import DonutChart from '@/components/charts/DonutChart';
import WaterfallChart from '@/components/charts/WaterfallChart';
import { formatCompactCurrency, formatLargeNumber, formatPercent } from '@/utils/formatters';
import { ChevronDown, ChevronUp, Info } from 'lucide-react';

export default function ExecutiveDashboard() {
  const { data, isLoading, error } = useAppContext();
  const [expandedCard, setExpandedCard] = useState<number | null>(null);

  // Prepare donut chart data
  const riskData = useMemo(() => {
    if (!data?.risk_distribution) return [];

    // Kearney-compliant gray + purple palette
    const riskColors: Record<string, string> = {
      'Low': '#D2D2D2',       // Light gray
      'Medium': '#A5A5A5',    // Medium gray
<<<<<<< HEAD
      'High': '#C8A5F0',      // Light purple (Kearney)
      'Very High': '#C8A5F0', // Primary purple (Kearney)
=======
      'High': '#7823DC',      // Light purple (Kearney)
      'Very High': '#7823DC', // Primary purple (Kearney)
>>>>>>> 72dfc505
    };

    return data.risk_distribution.risk_levels.map((level) => ({
      level: level.level,
      customers: level.customers,
      percentage: level.percentage,
      color: riskColors[level.level] || '#A5A5A5',
    }));
  }, [data]);

  // Prepare waterfall chart data
  const waterfallData = useMemo(() => {
    if (!data?.metrics) return [];

    const { annual_churn_cost, ai_opportunity } = data.metrics.overview;
    const residual = annual_churn_cost - ai_opportunity;

    return [
      {
        label: 'Current Annual Turnover',
        value: annual_churn_cost,
        type: 'loss' as const,
      },
      {
        label: 'Retention Opportunity',
        value: -ai_opportunity,
        type: 'gain' as const,
      },
      {
        label: 'Optimized Turnover',
        value: residual,
        type: 'total' as const,
      },
    ];
  }, [data]);

  if (isLoading) {
    return <LoadingSpinner message="Loading dashboard data..." />;
  }

  if (error || !data) {
    return (
      <div className="container mx-auto px-6 py-8">
        <div style={{ color: 'var(--color-chart-7)' }}>Error loading data: {error}</div>
      </div>
    );
  }

  const { metrics } = data;

  return (
    <div className="container mx-auto px-6 py-8">
      <h2 className="text-3xl font-bold text-text-primary mb-2">Executive Dashboard</h2>
      <p className="text-text-secondary text-lg mb-8">
        Customer churn is a natural part of telecom business operations. Our analysis identifies patterns in preventable turnover and quantifies strategic retention opportunities.
      </p>

      {/* Industry Context Banner */}
      <div className="card mb-8 p-6" style={{ backgroundColor: 'var(--color-bg-tertiary)', borderLeft: '4px solid var(--color-accent-primary)' }}>
        <div className="grid grid-cols-1 md:grid-cols-3 gap-6">
          <div>
            <div className="text-text-tertiary text-sm font-medium mb-1">Your Churn Rate</div>
            <div className="text-text-primary text-3xl font-bold">16.5%</div>
            <div className="text-text-secondary text-sm mt-1">7.8M annual customer turnover</div>
          </div>
          <div>
            <div className="text-text-tertiary text-sm font-medium mb-1">Industry Benchmark</div>
            <div className="text-text-primary text-3xl font-bold">22-28%</div>
            <div className="text-text-secondary text-sm mt-1">Top quartile: 15-18%</div>
          </div>
          <div>
            <div className="text-text-tertiary text-sm font-medium mb-1">Performance</div>
            <div className="text-3xl font-bold text-text-primary">Top Quartile</div>
            <div className="text-text-secondary text-sm mt-1">Still $2.2B optimization opportunity</div>
          </div>
        </div>
      </div>

      {/* Hero KPIs */}
      <div className="grid grid-cols-1 md:grid-cols-2 lg:grid-cols-4 gap-6 mb-8">
        <KPICard
          label="Total Customers"
          value={metrics.overview.total_customers}
          formatter={(v) => formatLargeNumber(v)}
          showProvenance
        />
        <KPICard
          label="Annual Customer Turnover Impact"
          value={metrics.overview.annual_churn_cost}
          formatter={(v) => formatCompactCurrency(v)}
          showProvenance
        />
        <KPICard
          label="Addressable Retention Opportunity"
          value={metrics.overview.ai_opportunity}
          formatter={(v) => formatCompactCurrency(v)}
          showProvenance
        />
        <div className="card">
          <div className="flex items-center space-x-2 mb-2">
            <div className="text-text-tertiary text-sm font-medium">Prediction Accuracy (AUC)</div>
            <div className="group relative">
              <Info size={16} className="text-text-tertiary cursor-help" />
              <div className="absolute bottom-full left-1/2 transform -translate-x-1/2 mb-2 px-3 py-2 bg-bg-primary border border-border-primary rounded shadow-lg text-text-secondary text-xs w-64 opacity-0 group-hover:opacity-100 pointer-events-none transition-opacity z-10">
                Our model correctly identifies 85% of at-risk customers while maintaining false positive rates below 15%, enabling precise resource allocation
              </div>
            </div>
          </div>
          <div className="text-text-primary text-3xl font-bold mb-2">{formatPercent(metrics.overview.model_auc, 1)}</div>
          <div className="text-text-secondary text-sm">Industry-leading precision</div>
        </div>
      </div>

      {/* Charts */}
      <div className="grid grid-cols-1 lg:grid-cols-2 gap-6 mb-8">
        <ChartContainer title="Customer Risk Distribution" showProvenance>
          <div className="flex justify-center">
            <DonutChart
              data={riskData}
              width={650}
              height={650}
              centerLabel="Total Customers"
              centerValue="47.3M"
            />
          </div>
          <p className="text-text-secondary text-sm text-center mt-4">
            38% of customers (18M) are in high or very high risk categories—our primary intervention targets
          </p>
        </ChartContainer>

        <ChartContainer title="Retention Economics Opportunity" showProvenance>
          <WaterfallChart data={waterfallData} width={650} height={500} />
          <p className="text-text-secondary text-sm text-center mt-4">
            Targeted interventions can reduce annual turnover impact by $2.2B through strategic retention programs
          </p>
        </ChartContainer>
      </div>

      {/* Recommendations */}
      <div className="card">
        <h3 className="text-2xl font-semibold text-text-primary mb-2">Strategic Retention Roadmap</h3>
        <p className="text-text-secondary mb-6">
          Three high-impact initiatives to optimize customer retention and reduce preventable churn
        </p>
        <div className="space-y-4">
          {/* Recommendation 1: Budget Optimization (reordered to Priority 1) */}
          <div className="p-6 bg-bg-tertiary rounded-lg border-l-4 cursor-pointer hover:bg-opacity-80 transition-colors"
               style={{ borderLeftColor: 'var(--color-accent-primary)' }}
               onClick={() => setExpandedCard(expandedCard === 1 ? null : 1)}>
            <div className="flex justify-between items-start mb-3">
              <div className="flex items-center space-x-3 flex-1">
                <h4 className="font-semibold text-text-primary text-lg">Priority 1: Precision Retention Targeting</h4>
                {expandedCard === 1 ? <ChevronUp size={20} className="text-text-tertiary" /> : <ChevronDown size={20} className="text-text-tertiary" />}
              </div>
              <span className="px-3 py-1 rounded text-sm font-medium text-white ml-4" style={{ backgroundColor: 'var(--color-accent-primary)' }}>
                Quick Win
              </span>
            </div>
            <p className="text-text-secondary mb-4">
              Deploy AI-driven customer scoring to allocate retention budget with surgical precision, focusing resources on high-value at-risk customers with the highest save probability.
            </p>

            {expandedCard === 1 && (
              <div className="mt-6 pt-6 border-t" style={{ borderColor: 'var(--color-border-primary)' }}>
                <h5 className="text-text-primary font-semibold mb-3">The Challenge</h5>
                <p className="text-text-secondary mb-4">
                  Current retention spending often lacks precision—resources are allocated broadly without accounting for churn probability or customer value. This approach wastes budget on low-risk customers while missing high-value opportunities.
                </p>

                <h5 className="text-text-primary font-semibold mb-3">Our Approach</h5>
                <p className="text-text-secondary mb-4">
                  By investing <strong className="text-text-primary">$220M annually</strong> in <strong className="text-text-primary">AI-targeted interventions</strong> ($50/customer average), we focus exclusively on the 4.4M customers where:
                </p>
                <ul className="list-disc list-inside text-text-secondary mb-4 ml-4 space-y-1">
                  <li>Churn probability exceeds 30% (model-scored)</li>
                  <li>Customer lifetime value justifies intervention cost</li>
                  <li>Historical save rate data suggests receptiveness to offers</li>
                </ul>

                <h5 className="text-text-primary font-semibold mb-3">Expected Outcomes</h5>
                <p className="text-text-secondary mb-4">
                  With a conservative <strong className="text-text-primary">30% save rate</strong>, we retain <strong className="text-text-primary">1.32M customers</strong>, generating <strong className="text-text-primary">$571M in annual retention value</strong> against $220M investment—a <strong className="text-text-primary">160% ROI</strong>.
                </p>

                <h5 className="text-text-primary font-semibold mb-3 mt-6">Implementation Roadmap</h5>
                <ul className="space-y-2 text-text-secondary text-sm">
                  <li className="flex items-start">
                    <span className="mr-2 text-text-primary">1.</span>
                    <span><strong className="text-text-primary">Real-time scoring:</strong> Deploy daily churn probability updates across all 47.3M customers using production ML infrastructure</span>
                  </li>
                  <li className="flex items-start">
                    <span className="mr-2 text-text-primary">2.</span>
                    <span><strong className="text-text-primary">Tiered interventions:</strong> High-risk (70%+ churn probability): $75 retention offer | Medium-risk (40-70%): $50 offer | Low-risk: nurture campaigns only</span>
                  </li>
                  <li className="flex items-start">
                    <span className="mr-2 text-text-primary">3.</span>
                    <span><strong className="text-text-primary">Continuous optimization:</strong> Monthly A/B testing of offer amounts, channels, and messaging with budget reallocation toward highest-performing segments</span>
                  </li>
                </ul>
              </div>
            )}

            <div className="grid grid-cols-3 gap-4 text-sm mt-4">
              <div>
                <div className="text-text-tertiary">Retention Value</div>
                <div className="text-text-primary font-semibold">$571M</div>
              </div>
              <div>
                <div className="text-text-tertiary">Implementation Effort</div>
                <div className="text-text-primary font-semibold">Low</div>
              </div>
              <div>
                <div className="text-text-tertiary">Time to Value</div>
                <div className="text-text-primary font-semibold">3 months</div>
              </div>
            </div>
          </div>

          {/* Recommendation 2: Contract Conversion */}
          <div className="p-6 bg-bg-tertiary rounded-lg border-l-4 cursor-pointer hover:bg-opacity-80 transition-colors"
               style={{ borderLeftColor: 'var(--color-accent-primary)' }}
               onClick={() => setExpandedCard(expandedCard === 2 ? null : 2)}>
            <div className="flex justify-between items-start mb-3">
              <div className="flex items-center space-x-3 flex-1">
                <h4 className="font-semibold text-text-primary text-lg">Priority 2: Contract Commitment Strategy</h4>
                {expandedCard === 2 ? <ChevronUp size={20} className="text-text-tertiary" /> : <ChevronDown size={20} className="text-text-tertiary" />}
              </div>
              <span className="px-3 py-1 rounded text-sm font-medium text-white ml-4" style={{ backgroundColor: 'var(--color-accent-primary)' }}>
                High Impact
              </span>
            </div>
            <p className="text-text-secondary mb-4">
              Convert month-to-month customers to annual contracts through targeted incentive programs, reducing voluntary churn while improving customer economics.
            </p>

            {expandedCard === 2 && (
              <div className="mt-6 pt-6 border-t" style={{ borderColor: 'var(--color-border-primary)' }}>
                <h5 className="text-text-primary font-semibold mb-3">The Opportunity</h5>
                <p className="text-text-secondary mb-4">
                  Analysis reveals <strong className="text-text-primary">19.9M customers (42%)</strong> operate on month-to-month contracts with <strong className="text-text-primary">25% annual churn rate</strong>—5x higher than annual contract holders. These customers lack commitment mechanisms, making them vulnerable to competitive offers and switching convenience.
                </p>

                <h5 className="text-text-primary font-semibold mb-3">Strategic Approach</h5>
                <p className="text-text-secondary mb-4">
                  Target month-to-month customers with 15-40% churn probability (those teetering between staying and leaving). By offering a <strong className="text-text-primary">$50 incentive</strong> (bill credit or premium features) for 12-month commitment, we create mutual value: customers receive tangible benefit while we secure retention.
                </p>

                <h5 className="text-text-primary font-semibold mb-3">Financial Impact</h5>
                <p className="text-text-secondary mb-4">
                  Converting <strong className="text-text-primary">20% of targeted month-to-month customers</strong> (3.97M) reduces portfolio churn from 16.5% to 14.3%, retaining <strong className="text-text-primary">516K customers</strong> who would have otherwise churned. Net retention value: <strong className="text-text-primary">$223M annually</strong> after incentive costs.
                </p>

                <h5 className="text-text-primary font-semibold mb-3 mt-6">Implementation Roadmap</h5>
                <ul className="space-y-2 text-text-secondary text-sm">
                  <li className="flex items-start">
                    <span className="mr-2 text-text-primary">1.</span>
                    <span><strong className="text-text-primary">Intelligent targeting:</strong> Use AI to identify month-to-month customers with high lifetime value and moderate churn risk (15-40% probability) for optimal conversion likelihood</span>
                  </li>
                  <li className="flex items-start">
                    <span className="mr-2 text-text-primary">2.</span>
                    <span><strong className="text-text-primary">Compelling offer design:</strong> Test $50 bill credit vs. free premium service additions (e.g., HD streaming, hotspot data) to determine highest-converting value proposition</span>
                  </li>
                  <li className="flex items-start">
                    <span className="mr-2 text-text-primary">3.</span>
                    <span><strong className="text-text-primary">Phased rollout:</strong> Pilot with 100K customers in Q1 to validate conversion rates and economics, then scale nationally across Q2-Q3 with learnings applied</span>
                  </li>
                </ul>
              </div>
            )}

            <div className="grid grid-cols-3 gap-4 text-sm mt-4">
              <div>
                <div className="text-text-tertiary">Retention Value</div>
                <div className="text-text-primary font-semibold">$223M</div>
              </div>
              <div>
                <div className="text-text-tertiary">Implementation Effort</div>
                <div className="text-text-primary font-semibold">Medium</div>
              </div>
              <div>
                <div className="text-text-tertiary">Time to Value</div>
                <div className="text-text-primary font-semibold">6 months</div>
              </div>
            </div>
          </div>

          {/* Recommendation 3: Onboarding Excellence */}
          <div className="p-6 bg-bg-tertiary rounded-lg border-l-4 cursor-pointer hover:bg-opacity-80 transition-colors"
               style={{ borderLeftColor: 'var(--color-accent-primary)' }}
               onClick={() => setExpandedCard(expandedCard === 3 ? null : 3)}>
            <div className="flex justify-between items-start mb-3">
              <div className="flex items-center space-x-3 flex-1">
                <h4 className="font-semibold text-text-primary text-lg">Priority 3: First Impression Excellence</h4>
                {expandedCard === 3 ? <ChevronUp size={20} className="text-text-tertiary" /> : <ChevronDown size={20} className="text-text-tertiary" />}
              </div>
              <span className="px-3 py-1 rounded text-sm font-medium text-white ml-4" style={{ backgroundColor: 'var(--color-accent-primary)' }}>
                Foundation Builder
              </span>
            </div>
            <p className="text-text-secondary mb-4">
              Redesign the first 90 days of customer experience through proactive engagement, personalized support, and value demonstration to reduce early-stage churn.
            </p>

            {expandedCard === 3 && (
              <div className="mt-6 pt-6 border-t" style={{ borderColor: 'var(--color-border-primary)' }}>
                <h5 className="text-text-primary font-semibold mb-3">The Critical Window</h5>
                <p className="text-text-secondary mb-4">
                  Early-tenure customers (0-3 months) represent <strong className="text-text-primary">11.8M subscribers (25%)</strong> but experience <strong className="text-text-primary">40% annual churn rate</strong>—the highest-risk cohort in our customer base. These new customers are still evaluating whether our service justifies continued payment, making early experience decisive.
                </p>

                <h5 className="text-text-primary font-semibold mb-3">Root Cause Analysis</h5>
                <p className="text-text-secondary mb-4">
                  New customers churn primarily due to:
                </p>
                <ul className="list-disc list-inside text-text-secondary mb-4 ml-4 space-y-1">
                  <li><strong className="text-text-primary">Setup friction:</strong> Complex activation and device configuration create negative first impressions</li>
                  <li><strong className="text-text-primary">Value uncertainty:</strong> Customers don't yet understand features they're paying for</li>
                  <li><strong className="text-text-primary">Unresolved issues:</strong> Early technical problems without quick resolution erode trust</li>
                </ul>

                <h5 className="text-text-primary font-semibold mb-3">Enhanced Onboarding Program</h5>
                <p className="text-text-secondary mb-4">
                  Reducing early churn by <strong className="text-text-primary">30%</strong> through enhanced onboarding retains <strong className="text-text-primary">227K customers annually</strong>, generating <strong className="text-text-primary">$98M retention value</strong>. Program investment of $50M yields <strong className="text-text-primary">3-year NPV of $194M</strong>.
                </p>

                <h5 className="text-text-primary font-semibold mb-3 mt-6">Implementation Roadmap</h5>
                <ul className="space-y-2 text-text-secondary text-sm">
                  <li className="flex items-start">
                    <span className="mr-2 text-text-primary">1.</span>
                    <span><strong className="text-text-primary">Frictionless activation:</strong> Deliver personalized setup guide within 24 hours with video tutorials, live chat support, and one-click device configuration</span>
                  </li>
                  <li className="flex items-start">
                    <span className="mr-2 text-text-primary">2.</span>
                    <span><strong className="text-text-primary">Proactive engagement:</strong> AI-triggered check-ins at Days 7, 30, and 60 for customers showing low engagement, service issues, or usage below expected patterns</span>
                  </li>
                  <li className="flex items-start">
                    <span className="mr-2 text-text-primary">3.</span>
                    <span><strong className="text-text-primary">Value reinforcement:</strong> Monthly usage reports highlighting features, savings vs. competitors, and personalized recommendations to maximize service value</span>
                  </li>
                </ul>
              </div>
            )}

            <div className="grid grid-cols-3 gap-4 text-sm mt-4">
              <div>
                <div className="text-text-tertiary">Retention Value</div>
                <div className="text-text-primary font-semibold">$98M</div>
              </div>
              <div>
                <div className="text-text-tertiary">Implementation Effort</div>
                <div className="text-text-primary font-semibold">High</div>
              </div>
              <div>
                <div className="text-text-tertiary">Time to Value</div>
                <div className="text-text-primary font-semibold">12 months</div>
              </div>
            </div>
          </div>
        </div>
      </div>
    </div>
  );
}<|MERGE_RESOLUTION|>--- conflicted
+++ resolved
@@ -20,13 +20,8 @@
     const riskColors: Record<string, string> = {
       'Low': '#D2D2D2',       // Light gray
       'Medium': '#A5A5A5',    // Medium gray
-<<<<<<< HEAD
-      'High': '#C8A5F0',      // Light purple (Kearney)
-      'Very High': '#C8A5F0', // Primary purple (Kearney)
-=======
       'High': '#7823DC',      // Light purple (Kearney)
       'Very High': '#7823DC', // Primary purple (Kearney)
->>>>>>> 72dfc505
     };
 
     return data.risk_distribution.risk_levels.map((level) => ({
